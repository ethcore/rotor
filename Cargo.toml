[package]
name = "rotor"
description = """
    The mio-based framework for doing I/O in simple and composable way
"""
license = "MIT"
readme = "README.rst"
keywords = ["io", "loop", "state", "machine", "mio"]
homepage = "http://github.com/tailhook/rotor"
documentation = "http://tailhook.github.com/rotor/"
version = "0.6.3"
authors = ["paul@colomiets.name"]

[dependencies]
<<<<<<< HEAD
mio = { git = "https://github.com/ethcore/mio", branch = "v0.5.x" }
=======
mio = "0.6.1"
slab = "0.3"
>>>>>>> c3992032
quick-error = "1.0.0"
log = "0.3.1"
void = "1.0.0"

[dev-dependencies]
argparse = "0.2.1"
nix = "0.4.2"
void = "1.0.0"

[features]
log_errors = []

[lib]
name = "rotor"
path = "src/lib.rs"
<|MERGE_RESOLUTION|>--- conflicted
+++ resolved
@@ -12,12 +12,8 @@
 authors = ["paul@colomiets.name"]
 
 [dependencies]
-<<<<<<< HEAD
-mio = { git = "https://github.com/ethcore/mio", branch = "v0.5.x" }
-=======
 mio = "0.6.1"
 slab = "0.3"
->>>>>>> c3992032
 quick-error = "1.0.0"
 log = "0.3.1"
 void = "1.0.0"
